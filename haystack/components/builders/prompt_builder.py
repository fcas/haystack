--- conflicted
+++ resolved
@@ -1,12 +1,8 @@
-<<<<<<< HEAD
-from typing import Any, Dict, List, Optional, Set
-=======
 # SPDX-FileCopyrightText: 2022-present deepset GmbH <info@deepset.ai>
 #
 # SPDX-License-Identifier: Apache-2.0
 
-from typing import Any, Dict, List, Optional
->>>>>>> 1d20ac3c
+from typing import Any, Dict, List, Optional, Set
 
 from jinja2 import Template, meta
 
