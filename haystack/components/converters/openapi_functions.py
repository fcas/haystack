--- conflicted
+++ resolved
@@ -1,12 +1,9 @@
-<<<<<<< HEAD
-=======
 # SPDX-FileCopyrightText: 2022-present deepset GmbH <info@deepset.ai>
 #
 # SPDX-License-Identifier: Apache-2.0
 
 import json
 import os
->>>>>>> a2be90b9
 from pathlib import Path
 from typing import Any, Dict, List, Optional, Union
 
